--- conflicted
+++ resolved
@@ -104,8 +104,6 @@
 # Returns: list[str] of validation errors (empty if valid)
 ```
 
-<<<<<<< HEAD
-=======
 ## Documentation
 
 - **README.md** - Installation and basic usage
@@ -114,7 +112,6 @@
 - **docs/routing_patterns.md** - Common MCC routing patterns and best practices
 - **datasheets/** - Official Liquid Instruments PDFs
 
->>>>>>> 69a9b106
 ## File Structure
 
 ```
